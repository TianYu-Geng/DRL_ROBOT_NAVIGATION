# DRL-robot-navigation

<<<<<<< HEAD
Deep Reinforcement Learning for mobile robot navigation in ROS Gazebo simulator. Using Twin Delayed Deep Deterministic Policy Gradient (TD3) neural network, a robot learns to navigate to a random goal point in a simulated environment while avoiding obstacles. Obstacles are detected by laser readings and a goal is given to the robot in polar coordinates. Trained in ROS Gazebo simulator with PyTorch.  Tested with ROS Noetic on Ubuntu 20.04 with python 3.8.10 and pytorch 1.10.
=======
Deep Reinforcement Learning for mobile robot navigation in ROS Gazebo simulator. Using Twin Delayed Deep Deterministic Policy Gradient (TD3) neural network, a robot learns to navigate to a random goal point in a simulated environment while avoiding obstacles. Obstacles are detected by laser readings and a goal is given to the robot in polar coordinates. Trained in ROS Gazebo simulator with PyTorch. Tested with ROS Melodic on Ubuntu 18.04 with python 3.6.9 and pytorch 1.10. To use the package with ROS Noetic, refer to the Noetic branch.
>>>>>>> d51438ae

Training example:
<p align="center">
    <img width=100% src="https://github.com/reiniscimurs/DRL-robot-navigation/blob/main/training.gif">
</p>


<<<<<<< HEAD
**The implementation of this method has been accepted and published in IEEE RA-L:**
=======
**The implementation of this method has been accepted for ICRA 2022 and published in IEEE RA-L:**
>>>>>>> d51438ae

Some more information about the implementation is available [here](https://ieeexplore.ieee.org/document/9645287?source=authoralert)

Please cite as:<br/>
```
@ARTICLE{9645287,
  author={Cimurs, Reinis and Suh, Il Hong and Lee, Jin Han},
  journal={IEEE Robotics and Automation Letters}, 
  title={Goal-Driven Autonomous Exploration Through Deep Reinforcement Learning}, 
  year={2022},
  volume={7},
  number={2},
  pages={730-737},
  doi={10.1109/LRA.2021.3133591}}
```

Main dependencies: 

* [ROS Melodic](http://wiki.ros.org/melodic/Installation)
* [PyTorch](https://pytorch.org/get-started/locally/)

Clone the repository:
```shell
$ cd ~
### Clone this repo
$ git clone https://github.com/reiniscimurs/DRL-robot-navigation
```
The network can be run with a standard 2D laser, but this implementation uses a simulated [3D Velodyne sensor](https://github.com/lmark1/velodyne_simulator)

Compile the workspace:
```shell
$ cd ~/DRL-robot-navigation/catkin_ws
### Compile
$ catkin_make_isolated
```

Open a terminal and set up sources:
```shell
$ export ROS_HOSTNAME=localhost
$ export ROS_MASTER_URI=http://localhost:11311
$ export ROS_PORT_SIM=11311
$ export GAZEBO_RESOURCE_PATH=~/DRL-robot-navigation/catkin_ws/src/multi_robot_scenario/launch
$ source ~/.bashrc
$ cd ~/DRL-robot-navigation/catkin_ws
$ source devel_isolated/setup.bash
### Run the training
$ cd ~/DRL-robot-navigation/TD3
$ python3 velodyne_td3.py
```

To kill the training process:
```shell
$ killall -9 rosout roslaunch rosmaster gzserver nodelet robot_state_publisher gzclient python python3
```


Gazebo environment:
<p align="center">
    <img width=80% src="https://github.com/reiniscimurs/DRL-robot-navigation/blob/main/env1.png">
</p>

Rviz:
<p align="center">
    <img width=80% src="https://github.com/reiniscimurs/DRL-robot-navigation/blob/main/velodyne.png">
</p><|MERGE_RESOLUTION|>--- conflicted
+++ resolved
@@ -1,10 +1,7 @@
 # DRL-robot-navigation
 
-<<<<<<< HEAD
+
 Deep Reinforcement Learning for mobile robot navigation in ROS Gazebo simulator. Using Twin Delayed Deep Deterministic Policy Gradient (TD3) neural network, a robot learns to navigate to a random goal point in a simulated environment while avoiding obstacles. Obstacles are detected by laser readings and a goal is given to the robot in polar coordinates. Trained in ROS Gazebo simulator with PyTorch.  Tested with ROS Noetic on Ubuntu 20.04 with python 3.8.10 and pytorch 1.10.
-=======
-Deep Reinforcement Learning for mobile robot navigation in ROS Gazebo simulator. Using Twin Delayed Deep Deterministic Policy Gradient (TD3) neural network, a robot learns to navigate to a random goal point in a simulated environment while avoiding obstacles. Obstacles are detected by laser readings and a goal is given to the robot in polar coordinates. Trained in ROS Gazebo simulator with PyTorch. Tested with ROS Melodic on Ubuntu 18.04 with python 3.6.9 and pytorch 1.10. To use the package with ROS Noetic, refer to the Noetic branch.
->>>>>>> d51438ae
 
 Training example:
 <p align="center">
@@ -12,11 +9,9 @@
 </p>
 
 
-<<<<<<< HEAD
-**The implementation of this method has been accepted and published in IEEE RA-L:**
-=======
+
 **The implementation of this method has been accepted for ICRA 2022 and published in IEEE RA-L:**
->>>>>>> d51438ae
+
 
 Some more information about the implementation is available [here](https://ieeexplore.ieee.org/document/9645287?source=authoralert)
 
